--- conflicted
+++ resolved
@@ -4315,11 +4315,7 @@
 
 				if (OidIsValid(defacl->defaclnamespace))
 				{
-<<<<<<< HEAD
-					schema = get_namespace_name(defacl->defaclnamespace);
-=======
 					schema = get_namespace_name_or_temp(defacl->defaclnamespace);
->>>>>>> 0447fc5b
 					appendStringInfo(&buffer,
 									 " in schema %s",
 									 quote_identifier(schema));
