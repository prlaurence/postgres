--- conflicted
+++ resolved
@@ -2083,11 +2083,7 @@
 	int			numchecks = 0;
 	ListCell   *lc;
 
-<<<<<<< HEAD
-	if (list_length(cooked_constraints) == 0)
-=======
 	if (cooked_constraints == NIL)
->>>>>>> b1a8fbd4
 		return;					/* nothing to do */
 
 	/*
