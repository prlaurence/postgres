--- conflicted
+++ resolved
@@ -154,11 +154,7 @@
 	 * objects created below are reported before the schema, which would be
 	 * wrong.
 	 */
-<<<<<<< HEAD
-	EventTriggerStashCommand(address, NULL, (Node *) stmt);
-=======
 	EventTriggerStashCommand(address, InvalidObjectAddress, (Node *) stmt);
->>>>>>> b1a8fbd4
 
 	/*
 	 * Examine the list of commands embedded in the CREATE SCHEMA command, and
