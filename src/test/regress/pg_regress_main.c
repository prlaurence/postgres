--- conflicted
+++ resolved
@@ -88,11 +88,7 @@
 {
 	/* set default regression database name */
 	add_stringlist_item(&dblist, "regression");
-<<<<<<< HEAD
-	strcpy(deparse_test_db, "regression_deparse");
-=======
 	strlcpy(deparse_test_db, "regression_deparse", NAMEDATALEN);
->>>>>>> b1a8fbd4
 }
 
 int
