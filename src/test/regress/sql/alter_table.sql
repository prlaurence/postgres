--
-- ALTER_TABLE
-- add attribute
--

CREATE TABLE tmp (initial int4);

COMMENT ON TABLE tmp_wrong IS 'table comment';
COMMENT ON TABLE tmp IS 'table comment';
COMMENT ON TABLE tmp IS NULL;

ALTER TABLE tmp ADD COLUMN xmin integer; -- fails

ALTER TABLE tmp ADD COLUMN a int4 default 3;

ALTER TABLE tmp ADD COLUMN b name;

ALTER TABLE tmp ADD COLUMN c text;

ALTER TABLE tmp ADD COLUMN d float8;

ALTER TABLE tmp ADD COLUMN e float4;

ALTER TABLE tmp ADD COLUMN f int2;

ALTER TABLE tmp ADD COLUMN g polygon;

ALTER TABLE tmp ADD COLUMN h abstime;

ALTER TABLE tmp ADD COLUMN i char;

ALTER TABLE tmp ADD COLUMN j abstime[];

ALTER TABLE tmp ADD COLUMN k int4;

ALTER TABLE tmp ADD COLUMN l tid;

ALTER TABLE tmp ADD COLUMN m xid;

ALTER TABLE tmp ADD COLUMN n oidvector;

--ALTER TABLE tmp ADD COLUMN o lock;
ALTER TABLE tmp ADD COLUMN p smgr;

ALTER TABLE tmp ADD COLUMN q point;

ALTER TABLE tmp ADD COLUMN r lseg;

ALTER TABLE tmp ADD COLUMN s path;

ALTER TABLE tmp ADD COLUMN t box;

ALTER TABLE tmp ADD COLUMN u tinterval;

ALTER TABLE tmp ADD COLUMN v timestamp;

ALTER TABLE tmp ADD COLUMN w interval;

ALTER TABLE tmp ADD COLUMN x float8[];

ALTER TABLE tmp ADD COLUMN y float4[];

ALTER TABLE tmp ADD COLUMN z int2[];

INSERT INTO tmp (a, b, c, d, e, f, g, h, i, j, k, l, m, n, p, q, r, s, t, u,
	v, w, x, y, z)
   VALUES (4, 'name', 'text', 4.1, 4.1, 2, '(4.1,4.1,3.1,3.1)',
        'Mon May  1 00:30:30 1995', 'c', '{Mon May  1 00:30:30 1995, Monday Aug 24 14:43:07 1992, epoch}',
	314159, '(1,1)', '512',
	'1 2 3 4 5 6 7 8', 'magnetic disk', '(1.1,1.1)', '(4.1,4.1,3.1,3.1)',
	'(0,2,4.1,4.1,3.1,3.1)', '(4.1,4.1,3.1,3.1)', '["epoch" "infinity"]',
	'epoch', '01:00:10', '{1.0,2.0,3.0,4.0}', '{1.0,2.0,3.0,4.0}', '{1,2,3,4}');

SELECT * FROM tmp;

DROP TABLE tmp;

-- the wolf bug - schema mods caused inconsistent row descriptors
CREATE TABLE tmp (
	initial 	int4
);

ALTER TABLE tmp ADD COLUMN a int4;

ALTER TABLE tmp ADD COLUMN b name;

ALTER TABLE tmp ADD COLUMN c text;

ALTER TABLE tmp ADD COLUMN d float8;

ALTER TABLE tmp ADD COLUMN e float4;

ALTER TABLE tmp ADD COLUMN f int2;

ALTER TABLE tmp ADD COLUMN g polygon;

ALTER TABLE tmp ADD COLUMN h abstime;

ALTER TABLE tmp ADD COLUMN i char;

ALTER TABLE tmp ADD COLUMN j abstime[];

ALTER TABLE tmp ADD COLUMN k int4;

ALTER TABLE tmp ADD COLUMN l tid;

ALTER TABLE tmp ADD COLUMN m xid;

ALTER TABLE tmp ADD COLUMN n oidvector;

--ALTER TABLE tmp ADD COLUMN o lock;
ALTER TABLE tmp ADD COLUMN p smgr;

ALTER TABLE tmp ADD COLUMN q point;

ALTER TABLE tmp ADD COLUMN r lseg;

ALTER TABLE tmp ADD COLUMN s path;

ALTER TABLE tmp ADD COLUMN t box;

ALTER TABLE tmp ADD COLUMN u tinterval;

ALTER TABLE tmp ADD COLUMN v timestamp;

ALTER TABLE tmp ADD COLUMN w interval;

ALTER TABLE tmp ADD COLUMN x float8[];

ALTER TABLE tmp ADD COLUMN y float4[];

ALTER TABLE tmp ADD COLUMN z int2[];

INSERT INTO tmp (a, b, c, d, e, f, g, h, i, j, k, l, m, n, p, q, r, s, t, u,
	v, w, x, y, z)
   VALUES (4, 'name', 'text', 4.1, 4.1, 2, '(4.1,4.1,3.1,3.1)',
        'Mon May  1 00:30:30 1995', 'c', '{Mon May  1 00:30:30 1995, Monday Aug 24 14:43:07 1992, epoch}',
	314159, '(1,1)', '512',
	'1 2 3 4 5 6 7 8', 'magnetic disk', '(1.1,1.1)', '(4.1,4.1,3.1,3.1)',
	'(0,2,4.1,4.1,3.1,3.1)', '(4.1,4.1,3.1,3.1)', '["epoch" "infinity"]',
	'epoch', '01:00:10', '{1.0,2.0,3.0,4.0}', '{1.0,2.0,3.0,4.0}', '{1,2,3,4}');

SELECT * FROM tmp;

DROP TABLE tmp;


--
-- rename - check on both non-temp and temp tables
--
CREATE TABLE tmp (regtable int);
CREATE TEMP TABLE tmp (tmptable int);

ALTER TABLE tmp RENAME TO tmp_new;

SELECT * FROM tmp;
SELECT * FROM tmp_new;

ALTER TABLE tmp RENAME TO tmp_new2;

SELECT * FROM tmp;		-- should fail
SELECT * FROM tmp_new;
SELECT * FROM tmp_new2;

DROP TABLE tmp_new;
DROP TABLE tmp_new2;


-- ALTER TABLE ... RENAME on non-table relations
-- renaming indexes (FIXME: this should probably test the index's functionality)
ALTER INDEX IF EXISTS __onek_unique1 RENAME TO tmp_onek_unique1;
ALTER INDEX IF EXISTS __tmp_onek_unique1 RENAME TO onek_unique1;

ALTER INDEX onek_unique1 RENAME TO tmp_onek_unique1;
ALTER INDEX tmp_onek_unique1 RENAME TO onek_unique1;
-- renaming views
CREATE VIEW tmp_view (unique1) AS SELECT unique1 FROM tenk1;
ALTER TABLE tmp_view RENAME TO tmp_view_new;

-- hack to ensure we get an indexscan here
set enable_seqscan to off;
set enable_bitmapscan to off;
-- 5 values, sorted
SELECT unique1 FROM tenk1 WHERE unique1 < 5;
reset enable_seqscan;
reset enable_bitmapscan;

DROP VIEW tmp_view_new;
-- toast-like relation name
alter table stud_emp rename to pg_toast_stud_emp;
alter table pg_toast_stud_emp rename to stud_emp;

-- renaming index should rename constraint as well
ALTER TABLE onek ADD CONSTRAINT onek_unique1_constraint UNIQUE (unique1);
ALTER INDEX onek_unique1_constraint RENAME TO onek_unique1_constraint_foo;
ALTER TABLE onek DROP CONSTRAINT onek_unique1_constraint_foo;

-- renaming constraint
ALTER TABLE onek ADD CONSTRAINT onek_check_constraint CHECK (unique1 >= 0);
ALTER TABLE onek RENAME CONSTRAINT onek_check_constraint TO onek_check_constraint_foo;
ALTER TABLE onek DROP CONSTRAINT onek_check_constraint_foo;

-- renaming constraint should rename index as well
ALTER TABLE onek ADD CONSTRAINT onek_unique1_constraint UNIQUE (unique1);
DROP INDEX onek_unique1_constraint;  -- to see whether it's there
ALTER TABLE onek RENAME CONSTRAINT onek_unique1_constraint TO onek_unique1_constraint_foo;
DROP INDEX onek_unique1_constraint_foo;  -- to see whether it's there
ALTER TABLE onek DROP CONSTRAINT onek_unique1_constraint_foo;

-- renaming constraints vs. inheritance
CREATE TABLE constraint_rename_test (a int CONSTRAINT con1 CHECK (a > 0), b int, c int);
\d constraint_rename_test
CREATE TABLE constraint_rename_test2 (a int CONSTRAINT con1 CHECK (a > 0), d int) INHERITS (constraint_rename_test);
\d constraint_rename_test2
ALTER TABLE constraint_rename_test2 RENAME CONSTRAINT con1 TO con1foo; -- fail
ALTER TABLE ONLY constraint_rename_test RENAME CONSTRAINT con1 TO con1foo; -- fail
ALTER TABLE constraint_rename_test RENAME CONSTRAINT con1 TO con1foo; -- ok
\d constraint_rename_test
\d constraint_rename_test2
ALTER TABLE constraint_rename_test ADD CONSTRAINT con2 CHECK (b > 0) NO INHERIT;
ALTER TABLE ONLY constraint_rename_test RENAME CONSTRAINT con2 TO con2foo; -- ok
ALTER TABLE constraint_rename_test RENAME CONSTRAINT con2foo TO con2bar; -- ok
\d constraint_rename_test
\d constraint_rename_test2
ALTER TABLE constraint_rename_test ADD CONSTRAINT con3 PRIMARY KEY (a);
ALTER TABLE constraint_rename_test RENAME CONSTRAINT con3 TO con3foo; -- ok
\d constraint_rename_test
\d constraint_rename_test2
DROP TABLE constraint_rename_test2;
DROP TABLE constraint_rename_test;
ALTER TABLE IF EXISTS constraint_not_exist RENAME CONSTRAINT con3 TO con3foo; -- ok
ALTER TABLE IF EXISTS constraint_rename_test ADD CONSTRAINT con4 UNIQUE (a);

-- FOREIGN KEY CONSTRAINT adding TEST

CREATE TABLE tmp2 (a int primary key);

CREATE TABLE tmp3 (a int, b int);

CREATE TABLE tmp4 (a int, b int, unique(a,b));

CREATE TABLE tmp5 (a int, b int);

-- Insert rows into tmp2 (pktable)
INSERT INTO tmp2 values (1);
INSERT INTO tmp2 values (2);
INSERT INTO tmp2 values (3);
INSERT INTO tmp2 values (4);

-- Insert rows into tmp3
INSERT INTO tmp3 values (1,10);
INSERT INTO tmp3 values (1,20);
INSERT INTO tmp3 values (5,50);

-- Try (and fail) to add constraint due to invalid source columns
ALTER TABLE tmp3 add constraint tmpconstr foreign key(c) references tmp2 match full;

-- Try (and fail) to add constraint due to invalide destination columns explicitly given
ALTER TABLE tmp3 add constraint tmpconstr foreign key(a) references tmp2(b) match full;

-- Try (and fail) to add constraint due to invalid data
ALTER TABLE tmp3 add constraint tmpconstr foreign key (a) references tmp2 match full;

-- Delete failing row
DELETE FROM tmp3 where a=5;

-- Try (and succeed)
ALTER TABLE tmp3 add constraint tmpconstr foreign key (a) references tmp2 match full;
ALTER TABLE tmp3 drop constraint tmpconstr;

INSERT INTO tmp3 values (5,50);

-- Try NOT VALID and then VALIDATE CONSTRAINT, but fails. Delete failure then re-validate
ALTER TABLE tmp3 add constraint tmpconstr foreign key (a) references tmp2 match full NOT VALID;
ALTER TABLE tmp3 validate constraint tmpconstr;

-- Delete failing row
DELETE FROM tmp3 where a=5;

-- Try (and succeed) and repeat to show it works on already valid constraint
ALTER TABLE tmp3 validate constraint tmpconstr;
ALTER TABLE tmp3 validate constraint tmpconstr;

-- Try a non-verified CHECK constraint
ALTER TABLE tmp3 ADD CONSTRAINT b_greater_than_ten CHECK (b > 10); -- fail
ALTER TABLE tmp3 ADD CONSTRAINT b_greater_than_ten CHECK (b > 10) NOT VALID; -- succeeds
ALTER TABLE tmp3 VALIDATE CONSTRAINT b_greater_than_ten; -- fails
DELETE FROM tmp3 WHERE NOT b > 10;
ALTER TABLE tmp3 VALIDATE CONSTRAINT b_greater_than_ten; -- succeeds
ALTER TABLE tmp3 VALIDATE CONSTRAINT b_greater_than_ten; -- succeeds

-- Test inherited NOT VALID CHECK constraints
select * from tmp3;
CREATE TABLE tmp6 () INHERITS (tmp3);
CREATE TABLE tmp7 () INHERITS (tmp3);

INSERT INTO tmp6 VALUES (6, 30), (7, 16);
ALTER TABLE tmp3 ADD CONSTRAINT b_le_20 CHECK (b <= 20) NOT VALID;
ALTER TABLE tmp3 VALIDATE CONSTRAINT b_le_20;	-- fails
DELETE FROM tmp6 WHERE b > 20;
ALTER TABLE tmp3 VALIDATE CONSTRAINT b_le_20;	-- succeeds

-- An already validated constraint must not be revalidated
CREATE FUNCTION boo(int) RETURNS int IMMUTABLE STRICT LANGUAGE plpgsql AS $$ BEGIN RAISE NOTICE 'boo: %', $1; RETURN $1; END; $$;
INSERT INTO tmp7 VALUES (8, 18);
ALTER TABLE tmp7 ADD CONSTRAINT identity CHECK (b = boo(b));
ALTER TABLE tmp3 ADD CONSTRAINT IDENTITY check (b = boo(b)) NOT VALID;
ALTER TABLE tmp3 VALIDATE CONSTRAINT identity;

-- Try (and fail) to create constraint from tmp5(a) to tmp4(a) - unique constraint on
-- tmp4 is a,b

ALTER TABLE tmp5 add constraint tmpconstr foreign key(a) references tmp4(a) match full;

DROP TABLE tmp7;

DROP TABLE tmp6;

DROP TABLE tmp5;

DROP TABLE tmp4;

DROP TABLE tmp3;

DROP TABLE tmp2;

-- NOT VALID with plan invalidation -- ensure we don't use a constraint for
-- exclusion until validated
set constraint_exclusion TO 'partition';
create table nv_parent (d date);
create table nv_child_2010 () inherits (nv_parent);
create table nv_child_2011 () inherits (nv_parent);
alter table nv_child_2010 add check (d between '2010-01-01'::date and '2010-12-31'::date) not valid;
alter table nv_child_2011 add check (d between '2011-01-01'::date and '2011-12-31'::date) not valid;
explain (costs off) select * from nv_parent where d between '2011-08-01' and '2011-08-31';
create table nv_child_2009 (check (d between '2009-01-01'::date and '2009-12-31'::date)) inherits (nv_parent);
explain (costs off) select * from nv_parent where d between '2011-08-01'::date and '2011-08-31'::date;
explain (costs off) select * from nv_parent where d between '2009-08-01'::date and '2009-08-31'::date;
-- after validation, the constraint should be used
alter table nv_child_2011 VALIDATE CONSTRAINT nv_child_2011_d_check;
explain (costs off) select * from nv_parent where d between '2009-08-01'::date and '2009-08-31'::date;


-- Foreign key adding test with mixed types

-- Note: these tables are TEMP to avoid name conflicts when this test
-- is run in parallel with foreign_key.sql.

CREATE TEMP TABLE PKTABLE (ptest1 int PRIMARY KEY);
INSERT INTO PKTABLE VALUES(42);
CREATE TEMP TABLE FKTABLE (ftest1 inet);
-- This next should fail, because int=inet does not exist
ALTER TABLE FKTABLE ADD FOREIGN KEY(ftest1) references pktable;
-- This should also fail for the same reason, but here we
-- give the column name
ALTER TABLE FKTABLE ADD FOREIGN KEY(ftest1) references pktable(ptest1);
DROP TABLE FKTABLE;
-- This should succeed, even though they are different types,
-- because int=int8 exists and is a member of the integer opfamily
CREATE TEMP TABLE FKTABLE (ftest1 int8);
ALTER TABLE FKTABLE ADD FOREIGN KEY(ftest1) references pktable;
-- Check it actually works
INSERT INTO FKTABLE VALUES(42);		-- should succeed
INSERT INTO FKTABLE VALUES(43);		-- should fail
DROP TABLE FKTABLE;
-- This should fail, because we'd have to cast numeric to int which is
-- not an implicit coercion (or use numeric=numeric, but that's not part
-- of the integer opfamily)
CREATE TEMP TABLE FKTABLE (ftest1 numeric);
ALTER TABLE FKTABLE ADD FOREIGN KEY(ftest1) references pktable;
DROP TABLE FKTABLE;
DROP TABLE PKTABLE;
-- On the other hand, this should work because int implicitly promotes to
-- numeric, and we allow promotion on the FK side
CREATE TEMP TABLE PKTABLE (ptest1 numeric PRIMARY KEY);
INSERT INTO PKTABLE VALUES(42);
CREATE TEMP TABLE FKTABLE (ftest1 int);
ALTER TABLE FKTABLE ADD FOREIGN KEY(ftest1) references pktable;
-- Check it actually works
INSERT INTO FKTABLE VALUES(42);		-- should succeed
INSERT INTO FKTABLE VALUES(43);		-- should fail
DROP TABLE FKTABLE;
DROP TABLE PKTABLE;

CREATE TEMP TABLE PKTABLE (ptest1 int, ptest2 inet,
                           PRIMARY KEY(ptest1, ptest2));
-- This should fail, because we just chose really odd types
CREATE TEMP TABLE FKTABLE (ftest1 cidr, ftest2 timestamp);
ALTER TABLE FKTABLE ADD FOREIGN KEY(ftest1, ftest2) references pktable;
DROP TABLE FKTABLE;
-- Again, so should this...
CREATE TEMP TABLE FKTABLE (ftest1 cidr, ftest2 timestamp);
ALTER TABLE FKTABLE ADD FOREIGN KEY(ftest1, ftest2)
     references pktable(ptest1, ptest2);
DROP TABLE FKTABLE;
-- This fails because we mixed up the column ordering
CREATE TEMP TABLE FKTABLE (ftest1 int, ftest2 inet);
ALTER TABLE FKTABLE ADD FOREIGN KEY(ftest1, ftest2)
     references pktable(ptest2, ptest1);
-- As does this...
ALTER TABLE FKTABLE ADD FOREIGN KEY(ftest2, ftest1)
     references pktable(ptest1, ptest2);

-- temp tables should go away by themselves, need not drop them.

-- test check constraint adding

create table atacc1 ( test int );
-- add a check constraint
alter table atacc1 add constraint atacc_test1 check (test>3);
-- should fail
insert into atacc1 (test) values (2);
-- should succeed
insert into atacc1 (test) values (4);
drop table atacc1;

-- let's do one where the check fails when added
create table atacc1 ( test int );
-- insert a soon to be failing row
insert into atacc1 (test) values (2);
-- add a check constraint (fails)
alter table atacc1 add constraint atacc_test1 check (test>3);
insert into atacc1 (test) values (4);
drop table atacc1;

-- let's do one where the check fails because the column doesn't exist
create table atacc1 ( test int );
-- add a check constraint (fails)
alter table atacc1 add constraint atacc_test1 check (test1>3);
drop table atacc1;

-- something a little more complicated
create table atacc1 ( test int, test2 int, test3 int);
-- add a check constraint (fails)
alter table atacc1 add constraint atacc_test1 check (test+test2<test3*4);
-- should fail
insert into atacc1 (test,test2,test3) values (4,4,2);
-- should succeed
insert into atacc1 (test,test2,test3) values (4,4,5);
drop table atacc1;

-- lets do some naming tests
create table atacc1 (test int check (test>3), test2 int);
alter table atacc1 add check (test2>test);
-- should fail for $2
insert into atacc1 (test2, test) values (3, 4);
drop table atacc1;

-- inheritance related tests
create table atacc1 (test int);
create table atacc2 (test2 int);
create table atacc3 (test3 int) inherits (atacc1, atacc2);
alter table atacc2 add constraint foo check (test2>0);
-- fail and then succeed on atacc2
insert into atacc2 (test2) values (-3);
insert into atacc2 (test2) values (3);
-- fail and then succeed on atacc3
insert into atacc3 (test2) values (-3);
insert into atacc3 (test2) values (3);
drop table atacc3;
drop table atacc2;
drop table atacc1;

-- same things with one created with INHERIT
create table atacc1 (test int);
create table atacc2 (test2 int);
create table atacc3 (test3 int) inherits (atacc1, atacc2);
alter table atacc3 no inherit atacc2;
-- fail
alter table atacc3 no inherit atacc2;
-- make sure it really isn't a child
insert into atacc3 (test2) values (3);
select test2 from atacc2;
-- fail due to missing constraint
alter table atacc2 add constraint foo check (test2>0);
alter table atacc3 inherit atacc2;
-- fail due to missing column
alter table atacc3 rename test2 to testx;
alter table atacc3 inherit atacc2;
-- fail due to mismatched data type
alter table atacc3 add test2 bool;
alter table atacc3 inherit atacc2;
alter table atacc3 drop test2;
-- succeed
alter table atacc3 add test2 int;
update atacc3 set test2 = 4 where test2 is null;
alter table atacc3 add constraint foo check (test2>0);
alter table atacc3 inherit atacc2;
-- fail due to duplicates and circular inheritance
alter table atacc3 inherit atacc2;
alter table atacc2 inherit atacc3;
alter table atacc2 inherit atacc2;
-- test that we really are a child now (should see 4 not 3 and cascade should go through)
select test2 from atacc2;
drop table atacc2 cascade;
drop table atacc1;

-- adding only to a parent is allowed as of 9.2

create table atacc1 (test int);
create table atacc2 (test2 int) inherits (atacc1);
-- ok:
alter table atacc1 add constraint foo check (test>0) no inherit;
-- check constraint is not there on child
insert into atacc2 (test) values (-3);
-- check constraint is there on parent
insert into atacc1 (test) values (-3);
insert into atacc1 (test) values (3);
-- fail, violating row:
alter table atacc2 add constraint foo check (test>0) no inherit;
drop table atacc2;
drop table atacc1;

-- test unique constraint adding

create table atacc1 ( test int ) with oids;
-- add a unique constraint
alter table atacc1 add constraint atacc_test1 unique (test);
-- insert first value
insert into atacc1 (test) values (2);
-- should fail
insert into atacc1 (test) values (2);
-- should succeed
insert into atacc1 (test) values (4);
-- try adding a unique oid constraint
alter table atacc1 add constraint atacc_oid1 unique(oid);
-- try to create duplicates via alter table using - should fail
alter table atacc1 alter column test type integer using 0;
drop table atacc1;

-- let's do one where the unique constraint fails when added
create table atacc1 ( test int );
-- insert soon to be failing rows
insert into atacc1 (test) values (2);
insert into atacc1 (test) values (2);
-- add a unique constraint (fails)
alter table atacc1 add constraint atacc_test1 unique (test);
insert into atacc1 (test) values (3);
drop table atacc1;

-- let's do one where the unique constraint fails
-- because the column doesn't exist
create table atacc1 ( test int );
-- add a unique constraint (fails)
alter table atacc1 add constraint atacc_test1 unique (test1);
drop table atacc1;

-- something a little more complicated
create table atacc1 ( test int, test2 int);
-- add a unique constraint
alter table atacc1 add constraint atacc_test1 unique (test, test2);
-- insert initial value
insert into atacc1 (test,test2) values (4,4);
-- should fail
insert into atacc1 (test,test2) values (4,4);
-- should all succeed
insert into atacc1 (test,test2) values (4,5);
insert into atacc1 (test,test2) values (5,4);
insert into atacc1 (test,test2) values (5,5);
drop table atacc1;

-- lets do some naming tests
create table atacc1 (test int, test2 int, unique(test));
alter table atacc1 add unique (test2);
-- should fail for @@ second one @@
insert into atacc1 (test2, test) values (3, 3);
insert into atacc1 (test2, test) values (2, 3);
drop table atacc1;

-- test primary key constraint adding

create table atacc1 ( test int ) with oids;
-- add a primary key constraint
alter table atacc1 add constraint atacc_test1 primary key (test);
-- insert first value
insert into atacc1 (test) values (2);
-- should fail
insert into atacc1 (test) values (2);
-- should succeed
insert into atacc1 (test) values (4);
-- inserting NULL should fail
insert into atacc1 (test) values(NULL);
-- try adding a second primary key (should fail)
alter table atacc1 add constraint atacc_oid1 primary key(oid);
-- drop first primary key constraint
alter table atacc1 drop constraint atacc_test1 restrict;
-- try adding a primary key on oid (should succeed)
alter table atacc1 add constraint atacc_oid1 primary key(oid);
drop table atacc1;

-- let's do one where the primary key constraint fails when added
create table atacc1 ( test int );
-- insert soon to be failing rows
insert into atacc1 (test) values (2);
insert into atacc1 (test) values (2);
-- add a primary key (fails)
alter table atacc1 add constraint atacc_test1 primary key (test);
insert into atacc1 (test) values (3);
drop table atacc1;

-- let's do another one where the primary key constraint fails when added
create table atacc1 ( test int );
-- insert soon to be failing row
insert into atacc1 (test) values (NULL);
-- add a primary key (fails)
alter table atacc1 add constraint atacc_test1 primary key (test);
insert into atacc1 (test) values (3);
drop table atacc1;

-- let's do one where the primary key constraint fails
-- because the column doesn't exist
create table atacc1 ( test int );
-- add a primary key constraint (fails)
alter table atacc1 add constraint atacc_test1 primary key (test1);
drop table atacc1;

-- adding a new column as primary key to a non-empty table.
-- should fail unless the column has a non-null default value.
create table atacc1 ( test int );
insert into atacc1 (test) values (0);
-- add a primary key column without a default (fails).
alter table atacc1 add column test2 int primary key;
-- now add a primary key column with a default (succeeds).
alter table atacc1 add column test2 int default 0 primary key;
drop table atacc1;

-- something a little more complicated
create table atacc1 ( test int, test2 int);
-- add a primary key constraint
alter table atacc1 add constraint atacc_test1 primary key (test, test2);
-- try adding a second primary key - should fail
alter table atacc1 add constraint atacc_test2 primary key (test);
-- insert initial value
insert into atacc1 (test,test2) values (4,4);
-- should fail
insert into atacc1 (test,test2) values (4,4);
insert into atacc1 (test,test2) values (NULL,3);
insert into atacc1 (test,test2) values (3, NULL);
insert into atacc1 (test,test2) values (NULL,NULL);
-- should all succeed
insert into atacc1 (test,test2) values (4,5);
insert into atacc1 (test,test2) values (5,4);
insert into atacc1 (test,test2) values (5,5);
drop table atacc1;

-- lets do some naming tests
create table atacc1 (test int, test2 int, primary key(test));
-- only first should succeed
insert into atacc1 (test2, test) values (3, 3);
insert into atacc1 (test2, test) values (2, 3);
insert into atacc1 (test2, test) values (1, NULL);
drop table atacc1;

-- alter table / alter column [set/drop] not null tests
-- try altering system catalogs, should fail
alter table pg_class alter column relname drop not null;
alter table pg_class alter relname set not null;

-- try altering non-existent table, should fail
alter table non_existent alter column bar set not null;
alter table non_existent alter column bar drop not null;

-- test setting columns to null and not null and vice versa
-- test checking for null values and primary key
create table atacc1 (test int not null) with oids;
alter table atacc1 add constraint "atacc1_pkey" primary key (test);
alter table atacc1 alter column test drop not null;
alter table atacc1 drop constraint "atacc1_pkey";
alter table atacc1 alter column test drop not null;
insert into atacc1 values (null);
alter table atacc1 alter test set not null;
delete from atacc1;
alter table atacc1 alter test set not null;

-- try altering a non-existent column, should fail
alter table atacc1 alter bar set not null;
alter table atacc1 alter bar drop not null;

-- try altering the oid column, should fail
alter table atacc1 alter oid set not null;
alter table atacc1 alter oid drop not null;

-- try creating a view and altering that, should fail
create view myview as select * from atacc1;
alter table myview alter column test drop not null;
alter table myview alter column test set not null;
drop view myview;

drop table atacc1;

-- test inheritance
create table parent (a int);
create table child (b varchar(255)) inherits (parent);

alter table parent alter a set not null;
insert into parent values (NULL);
insert into child (a, b) values (NULL, 'foo');
alter table parent alter a drop not null;
insert into parent values (NULL);
insert into child (a, b) values (NULL, 'foo');
alter table only parent alter a set not null;
alter table child alter a set not null;
delete from parent;
alter table only parent alter a set not null;
insert into parent values (NULL);
alter table child alter a set not null;
insert into child (a, b) values (NULL, 'foo');
delete from child;
alter table child alter a set not null;
insert into child (a, b) values (NULL, 'foo');
drop table child;
drop table parent;

-- test setting and removing default values
create table def_test (
	c1	int4 default 5,
	c2	text default 'initial_default'
);
insert into def_test default values;
alter table def_test alter column c1 drop default;
insert into def_test default values;
alter table def_test alter column c2 drop default;
insert into def_test default values;
alter table def_test alter column c1 set default 10;
alter table def_test alter column c2 set default 'new_default';
insert into def_test default values;
select * from def_test;

-- set defaults to an incorrect type: this should fail
alter table def_test alter column c1 set default 'wrong_datatype';
alter table def_test alter column c2 set default 20;

-- set defaults on a non-existent column: this should fail
alter table def_test alter column c3 set default 30;

-- set defaults on views: we need to create a view, add a rule
-- to allow insertions into it, and then alter the view to add
-- a default
create view def_view_test as select * from def_test;
create rule def_view_test_ins as
	on insert to def_view_test
	do instead insert into def_test select new.*;
insert into def_view_test default values;
alter table def_view_test alter column c1 set default 45;
insert into def_view_test default values;
alter table def_view_test alter column c2 set default 'view_default';
insert into def_view_test default values;
select * from def_view_test;

drop rule def_view_test_ins on def_view_test;
drop view def_view_test;
drop table def_test;

-- alter table / drop column tests
-- try altering system catalogs, should fail
alter table pg_class drop column relname;

-- try altering non-existent table, should fail
alter table nosuchtable drop column bar;

-- test dropping columns
create table atacc1 (a int4 not null, b int4, c int4 not null, d int4) with oids;
insert into atacc1 values (1, 2, 3, 4);
alter table atacc1 drop a;
alter table atacc1 drop a;

-- SELECTs
select * from atacc1;
select * from atacc1 order by a;
select * from atacc1 order by "........pg.dropped.1........";
select * from atacc1 group by a;
select * from atacc1 group by "........pg.dropped.1........";
select atacc1.* from atacc1;
select a from atacc1;
select atacc1.a from atacc1;
select b,c,d from atacc1;
select a,b,c,d from atacc1;
select * from atacc1 where a = 1;
select "........pg.dropped.1........" from atacc1;
select atacc1."........pg.dropped.1........" from atacc1;
select "........pg.dropped.1........",b,c,d from atacc1;
select * from atacc1 where "........pg.dropped.1........" = 1;

-- UPDATEs
update atacc1 set a = 3;
update atacc1 set b = 2 where a = 3;
update atacc1 set "........pg.dropped.1........" = 3;
update atacc1 set b = 2 where "........pg.dropped.1........" = 3;

-- INSERTs
insert into atacc1 values (10, 11, 12, 13);
insert into atacc1 values (default, 11, 12, 13);
insert into atacc1 values (11, 12, 13);
insert into atacc1 (a) values (10);
insert into atacc1 (a) values (default);
insert into atacc1 (a,b,c,d) values (10,11,12,13);
insert into atacc1 (a,b,c,d) values (default,11,12,13);
insert into atacc1 (b,c,d) values (11,12,13);
insert into atacc1 ("........pg.dropped.1........") values (10);
insert into atacc1 ("........pg.dropped.1........") values (default);
insert into atacc1 ("........pg.dropped.1........",b,c,d) values (10,11,12,13);
insert into atacc1 ("........pg.dropped.1........",b,c,d) values (default,11,12,13);

-- DELETEs
delete from atacc1 where a = 3;
delete from atacc1 where "........pg.dropped.1........" = 3;
delete from atacc1;

-- try dropping a non-existent column, should fail
alter table atacc1 drop bar;

-- try dropping the oid column, should succeed
alter table atacc1 drop oid;

-- try dropping the xmin column, should fail
alter table atacc1 drop xmin;

-- try creating a view and altering that, should fail
create view myview as select * from atacc1;
select * from myview;
alter table myview drop d;
drop view myview;

-- test some commands to make sure they fail on the dropped column
analyze atacc1(a);
analyze atacc1("........pg.dropped.1........");
vacuum analyze atacc1(a);
vacuum analyze atacc1("........pg.dropped.1........");
comment on column atacc1.a is 'testing';
comment on column atacc1."........pg.dropped.1........" is 'testing';
alter table atacc1 alter a set storage plain;
alter table atacc1 alter "........pg.dropped.1........" set storage plain;
alter table atacc1 alter a set statistics 0;
alter table atacc1 alter "........pg.dropped.1........" set statistics 0;
alter table atacc1 alter a set default 3;
alter table atacc1 alter "........pg.dropped.1........" set default 3;
alter table atacc1 alter a drop default;
alter table atacc1 alter "........pg.dropped.1........" drop default;
alter table atacc1 alter a set not null;
alter table atacc1 alter "........pg.dropped.1........" set not null;
alter table atacc1 alter a drop not null;
alter table atacc1 alter "........pg.dropped.1........" drop not null;
alter table atacc1 rename a to x;
alter table atacc1 rename "........pg.dropped.1........" to x;
alter table atacc1 add primary key(a);
alter table atacc1 add primary key("........pg.dropped.1........");
alter table atacc1 add unique(a);
alter table atacc1 add unique("........pg.dropped.1........");
alter table atacc1 add check (a > 3);
alter table atacc1 add check ("........pg.dropped.1........" > 3);
create table atacc2 (id int4 unique);
alter table atacc1 add foreign key (a) references atacc2(id);
alter table atacc1 add foreign key ("........pg.dropped.1........") references atacc2(id);
alter table atacc2 add foreign key (id) references atacc1(a);
alter table atacc2 add foreign key (id) references atacc1("........pg.dropped.1........");
drop table atacc2;
create index "testing_idx" on atacc1(a);
create index "testing_idx" on atacc1("........pg.dropped.1........");

-- test create as and select into
insert into atacc1 values (21, 22, 23);
create table test1 as select * from atacc1;
select * from test1;
drop table test1;
select * into test2 from atacc1;
select * from test2;
drop table test2;

-- try dropping all columns
alter table atacc1 drop c;
alter table atacc1 drop d;
alter table atacc1 drop b;
select * from atacc1;

drop table atacc1;

-- test constraint error reporting in presence of dropped columns
create table atacc1 (id serial primary key, value int check (value < 10));
insert into atacc1(value) values (100);
alter table atacc1 drop column value;
alter table atacc1 add column value int check (value < 10);
insert into atacc1(value) values (100);
insert into atacc1(id, value) values (null, 0);
drop table atacc1;

-- test inheritance
create table parent (a int, b int, c int);
insert into parent values (1, 2, 3);
alter table parent drop a;
create table child (d varchar(255)) inherits (parent);
insert into child values (12, 13, 'testing');

select * from parent;
select * from child;
alter table parent drop c;
select * from parent;
select * from child;

drop table child;
drop table parent;

-- test copy in/out
create table test (a int4, b int4, c int4);
insert into test values (1,2,3);
alter table test drop a;
copy test to stdout;
copy test(a) to stdout;
copy test("........pg.dropped.1........") to stdout;
copy test from stdin;
10	11	12
\.
select * from test;
copy test from stdin;
21	22
\.
select * from test;
copy test(a) from stdin;
copy test("........pg.dropped.1........") from stdin;
copy test(b,c) from stdin;
31	32
\.
select * from test;
drop table test;

-- test inheritance

create table dropColumn (a int, b int, e int);
create table dropColumnChild (c int) inherits (dropColumn);
create table dropColumnAnother (d int) inherits (dropColumnChild);

-- these two should fail
alter table dropColumnchild drop column a;
alter table only dropColumnChild drop column b;



-- these three should work
alter table only dropColumn drop column e;
alter table dropColumnChild drop column c;
alter table dropColumn drop column a;

create table renameColumn (a int);
create table renameColumnChild (b int) inherits (renameColumn);
create table renameColumnAnother (c int) inherits (renameColumnChild);

-- these three should fail
alter table renameColumnChild rename column a to d;
alter table only renameColumnChild rename column a to d;
alter table only renameColumn rename column a to d;

-- these should work
alter table renameColumn rename column a to d;
alter table renameColumnChild rename column b to a;

-- these should work
alter table if exists doesnt_exist_tab rename column a to d;
alter table if exists doesnt_exist_tab rename column b to a;

-- this should work
alter table renameColumn add column w int;

-- this should fail
alter table only renameColumn add column x int;


-- Test corner cases in dropping of inherited columns

create table p1 (f1 int, f2 int);
create table c1 (f1 int not null) inherits(p1);

-- should be rejected since c1.f1 is inherited
alter table c1 drop column f1;
-- should work
alter table p1 drop column f1;
-- c1.f1 is still there, but no longer inherited
select f1 from c1;
alter table c1 drop column f1;
select f1 from c1;

drop table p1 cascade;

create table p1 (f1 int, f2 int);
create table c1 () inherits(p1);

-- should be rejected since c1.f1 is inherited
alter table c1 drop column f1;
alter table p1 drop column f1;
-- c1.f1 is dropped now, since there is no local definition for it
select f1 from c1;

drop table p1 cascade;

create table p1 (f1 int, f2 int);
create table c1 () inherits(p1);

-- should be rejected since c1.f1 is inherited
alter table c1 drop column f1;
alter table only p1 drop column f1;
-- c1.f1 is NOT dropped, but must now be considered non-inherited
alter table c1 drop column f1;

drop table p1 cascade;

create table p1 (f1 int, f2 int);
create table c1 (f1 int not null) inherits(p1);

-- should be rejected since c1.f1 is inherited
alter table c1 drop column f1;
alter table only p1 drop column f1;
-- c1.f1 is still there, but no longer inherited
alter table c1 drop column f1;

drop table p1 cascade;

create table p1(id int, name text);
create table p2(id2 int, name text, height int);
create table c1(age int) inherits(p1,p2);
create table gc1() inherits (c1);

select relname, attname, attinhcount, attislocal
from pg_class join pg_attribute on (pg_class.oid = pg_attribute.attrelid)
where relname in ('p1','p2','c1','gc1') and attnum > 0 and not attisdropped
order by relname, attnum;

-- should work
alter table only p1 drop column name;
-- should work. Now c1.name is local and inhcount is 0.
alter table p2 drop column name;
-- should be rejected since its inherited
alter table gc1 drop column name;
-- should work, and drop gc1.name along
alter table c1 drop column name;
-- should fail: column does not exist
alter table gc1 drop column name;
-- should work and drop the attribute in all tables
alter table p2 drop column height;

-- IF EXISTS test
create table dropColumnExists ();
alter table dropColumnExists drop column non_existing; --fail
alter table dropColumnExists drop column if exists non_existing; --succeed

select relname, attname, attinhcount, attislocal
from pg_class join pg_attribute on (pg_class.oid = pg_attribute.attrelid)
where relname in ('p1','p2','c1','gc1') and attnum > 0 and not attisdropped
order by relname, attnum;

drop table p1, p2 cascade;

-- test attinhcount tracking with merged columns

create table depth0();
create table depth1(c text) inherits (depth0);
create table depth2() inherits (depth1);
alter table depth0 add c text;

select attrelid::regclass, attname, attinhcount, attislocal
from pg_attribute
where attnum > 0 and attrelid::regclass in ('depth0', 'depth1', 'depth2')
order by attrelid::regclass::text, attnum;

--
-- Test the ALTER TABLE SET WITH/WITHOUT OIDS command
--
create table altstartwith (col integer) with oids;

insert into altstartwith values (1);

select oid > 0, * from altstartwith;

alter table altstartwith set without oids;

select oid > 0, * from altstartwith; -- fails
select * from altstartwith;

alter table altstartwith set with oids;

select oid > 0, * from altstartwith;

drop table altstartwith;

-- Check inheritance cases
create table altwithoid (col integer) with oids;

-- Inherits parents oid column anyway
create table altinhoid () inherits (altwithoid) without oids;

insert into altinhoid values (1);

select oid > 0, * from altwithoid;
select oid > 0, * from altinhoid;

alter table altwithoid set without oids;

select oid > 0, * from altwithoid; -- fails
select oid > 0, * from altinhoid; -- fails
select * from altwithoid;
select * from altinhoid;

alter table altwithoid set with oids;

select oid > 0, * from altwithoid;
select oid > 0, * from altinhoid;

drop table altwithoid cascade;

create table altwithoid (col integer) without oids;

-- child can have local oid column
create table altinhoid () inherits (altwithoid) with oids;

insert into altinhoid values (1);

select oid > 0, * from altwithoid; -- fails
select oid > 0, * from altinhoid;

alter table altwithoid set with oids;

select oid > 0, * from altwithoid;
select oid > 0, * from altinhoid;

-- the child's local definition should remain
alter table altwithoid set without oids;

select oid > 0, * from altwithoid; -- fails
select oid > 0, * from altinhoid;

drop table altwithoid cascade;

-- test renumbering of child-table columns in inherited operations

create table p1 (f1 int);
create table c1 (f2 text, f3 int) inherits (p1);

alter table p1 add column a1 int check (a1 > 0);
alter table p1 add column f2 text;

insert into p1 values (1,2,'abc');
insert into c1 values(11,'xyz',33,0); -- should fail
insert into c1 values(11,'xyz',33,22);

select * from p1;
update p1 set a1 = a1 + 1, f2 = upper(f2);
select * from p1;

drop table p1 cascade;

-- test that operations with a dropped column do not try to reference
-- its datatype

create domain mytype as text;
create temp table foo (f1 text, f2 mytype, f3 text);

insert into foo values('bb','cc','dd');
select * from foo;

drop domain mytype cascade;

select * from foo;
insert into foo values('qq','rr');
select * from foo;
update foo set f3 = 'zz';
select * from foo;
select f3,max(f1) from foo group by f3;

-- Simple tests for alter table column type
alter table foo alter f1 TYPE integer; -- fails
alter table foo alter f1 TYPE varchar(10);

create table anothertab (atcol1 serial8, atcol2 boolean,
	constraint anothertab_chk check (atcol1 <= 3));

insert into anothertab (atcol1, atcol2) values (default, true);
insert into anothertab (atcol1, atcol2) values (default, false);
select * from anothertab;

alter table anothertab alter column atcol1 type boolean; -- fails
alter table anothertab alter column atcol1 type integer;

select * from anothertab;

insert into anothertab (atcol1, atcol2) values (45, null); -- fails
insert into anothertab (atcol1, atcol2) values (default, null);

select * from anothertab;

alter table anothertab alter column atcol2 type text
      using case when atcol2 is true then 'IT WAS TRUE'
                 when atcol2 is false then 'IT WAS FALSE'
                 else 'IT WAS NULL!' end;

select * from anothertab;
alter table anothertab alter column atcol1 type boolean
        using case when atcol1 % 2 = 0 then true else false end; -- fails
alter table anothertab alter column atcol1 drop default;
alter table anothertab alter column atcol1 type boolean
        using case when atcol1 % 2 = 0 then true else false end; -- fails
alter table anothertab drop constraint anothertab_chk;
alter table anothertab drop constraint anothertab_chk; -- fails
alter table anothertab drop constraint IF EXISTS anothertab_chk; -- succeeds

alter table anothertab alter column atcol1 type boolean
        using case when atcol1 % 2 = 0 then true else false end;

select * from anothertab;

drop table anothertab;

create table another (f1 int, f2 text);

insert into another values(1, 'one');
insert into another values(2, 'two');
insert into another values(3, 'three');

select * from another;

alter table another
  alter f1 type text using f2 || ' more',
  alter f2 type bigint using f1 * 10;

select * from another;

drop table another;

-- table's row type
create table tab1 (a int, b text);
create table tab2 (x int, y tab1);
alter table tab1 alter column b type varchar; -- fails

-- disallow recursive containment of row types
create temp table recur1 (f1 int);
alter table recur1 add column f2 recur1; -- fails
alter table recur1 add column f2 recur1[]; -- fails
create domain array_of_recur1 as recur1[];
alter table recur1 add column f2 array_of_recur1; -- fails
create temp table recur2 (f1 int, f2 recur1);
alter table recur1 add column f2 recur2; -- fails
alter table recur1 add column f2 int;
alter table recur1 alter column f2 type recur2; -- fails

-- SET STORAGE may need to add a TOAST table
create table test_storage (a text);
alter table test_storage alter a set storage plain;
alter table test_storage add b int default 0; -- rewrite table to remove its TOAST table
alter table test_storage alter a set storage extended; -- re-add TOAST table

select reltoastrelid <> 0 as has_toast_table
from pg_class
where oid = 'test_storage'::regclass;

-- ALTER TYPE with a check constraint and a child table (bug before Nov 2012)
CREATE TABLE test_inh_check (a float check (a > 10.2));
CREATE TABLE test_inh_check_child() INHERITS(test_inh_check);
ALTER TABLE test_inh_check ALTER COLUMN a TYPE numeric;
\d test_inh_check
\d test_inh_check_child

-- check for rollback of ANALYZE corrupting table property flags (bug #11638)
CREATE TABLE check_fk_presence_1 (id int PRIMARY KEY, t text);
CREATE TABLE check_fk_presence_2 (id int REFERENCES check_fk_presence_1, t text);
BEGIN;
ALTER TABLE check_fk_presence_2 DROP CONSTRAINT check_fk_presence_2_id_fkey;
ANALYZE check_fk_presence_2;
ROLLBACK;
\d check_fk_presence_2
DROP TABLE check_fk_presence_1, check_fk_presence_2;

--
-- lock levels
--
drop type lockmodes;
create type lockmodes as enum (
 'AccessShareLock'
,'RowShareLock'
,'RowExclusiveLock'
,'ShareUpdateExclusiveLock'
,'ShareLock'
,'ShareRowExclusiveLock'
,'ExclusiveLock'
,'AccessExclusiveLock'
);

drop view my_locks;
create or replace view my_locks as
select case when c.relname like 'pg_toast%' then 'pg_toast' else c.relname end, max(mode::lockmodes) as max_lockmode
from pg_locks l join pg_class c on l.relation = c.oid
where virtualtransaction = (
        select virtualtransaction
        from pg_locks
        where transactionid = txid_current()::integer)
and locktype = 'relation'
<<<<<<< HEAD
and relnamespace NOT IN (select oid from pg_namespace where nspname LIKE 'pg\_%')
=======
and relnamespace NOT IN (
	select oid from pg_namespace
	where nspname IN ('pg_catalog', 'pg_deparse'))
>>>>>>> b1a8fbd4
and c.relname != 'my_locks'
group by c.relname;

create table alterlock (f1 int primary key, f2 text);
insert into alterlock values (1, 'foo');
create table alterlock2 (f3 int primary key, f1 int);
insert into alterlock2 values (1, 1);

begin; alter table alterlock alter column f2 set statistics 150;
select * from my_locks order by 1;
rollback;

begin; alter table alterlock cluster on alterlock_pkey;
select * from my_locks order by 1;
commit;

begin; alter table alterlock set without cluster;
select * from my_locks order by 1;
commit;

begin; alter table alterlock set (fillfactor = 100);
select * from my_locks order by 1;
commit;

begin; alter table alterlock reset (fillfactor);
select * from my_locks order by 1;
commit;

begin; alter table alterlock set (toast.autovacuum_enabled = off);
select * from my_locks order by 1;
commit;

begin; alter table alterlock set (autovacuum_enabled = off);
select * from my_locks order by 1;
commit;

begin; alter table alterlock alter column f2 set (n_distinct = 1);
select * from my_locks order by 1;
rollback;

begin; alter table alterlock alter column f2 set storage extended;
select * from my_locks order by 1;
rollback;

begin; alter table alterlock alter column f2 set default 'x';
select * from my_locks order by 1;
rollback;

begin;
create trigger ttdummy
	before delete or update on alterlock
	for each row
	execute procedure
	ttdummy (1, 1);
select * from my_locks order by 1;
rollback;

begin;
select * from my_locks order by 1;
alter table alterlock2 add foreign key (f1) references alterlock (f1);
select * from my_locks order by 1;
rollback;

begin;
alter table alterlock2
add constraint alterlock2nv foreign key (f1) references alterlock (f1) NOT VALID;
select * from my_locks order by 1;
commit;
begin;
alter table alterlock2 validate constraint alterlock2nv;
select * from my_locks order by 1;
rollback;

-- cleanup
drop table alterlock2;
drop table alterlock;
drop view my_locks;
drop type lockmodes;

--
-- alter function
--
create function test_strict(text) returns text as
    'select coalesce($1, ''got passed a null'');'
    language sql returns null on null input;
select test_strict(NULL);
alter function test_strict(text) called on null input;
select test_strict(NULL);

create function non_strict(text) returns text as
    'select coalesce($1, ''got passed a null'');'
    language sql called on null input;
select non_strict(NULL);
alter function non_strict(text) returns null on null input;
select non_strict(NULL);

--
-- alter object set schema
--

create schema alter1;
create schema alter2;

create table alter1.t1(f1 serial primary key, f2 int check (f2 > 0));

create view alter1.v1 as select * from alter1.t1;

create function alter1.plus1(int) returns int as 'select $1+1' language sql;

create domain alter1.posint integer check (value > 0);

create type alter1.ctype as (f1 int, f2 text);

create function alter1.same(alter1.ctype, alter1.ctype) returns boolean language sql
as 'select $1.f1 is not distinct from $2.f1 and $1.f2 is not distinct from $2.f2';

create operator alter1.=(procedure = alter1.same, leftarg  = alter1.ctype, rightarg = alter1.ctype);

create operator class alter1.ctype_hash_ops default for type alter1.ctype using hash as
  operator 1 alter1.=(alter1.ctype, alter1.ctype);

create conversion alter1.ascii_to_utf8 for 'sql_ascii' to 'utf8' from ascii_to_utf8;

create text search parser alter1.prs(start = prsd_start, gettoken = prsd_nexttoken, end = prsd_end, lextypes = prsd_lextype);
create text search configuration alter1.cfg(parser = alter1.prs);
create text search template alter1.tmpl(init = dsimple_init, lexize = dsimple_lexize);
create text search dictionary alter1.dict(template = alter1.tmpl);

insert into alter1.t1(f2) values(11);
insert into alter1.t1(f2) values(12);

alter table alter1.t1 set schema alter2;
alter table alter1.v1 set schema alter2;
alter function alter1.plus1(int) set schema alter2;
alter domain alter1.posint set schema alter2;
alter operator class alter1.ctype_hash_ops using hash set schema alter2;
alter operator family alter1.ctype_hash_ops using hash set schema alter2;
alter operator alter1.=(alter1.ctype, alter1.ctype) set schema alter2;
alter function alter1.same(alter1.ctype, alter1.ctype) set schema alter2;
alter type alter1.ctype set schema alter2;
alter conversion alter1.ascii_to_utf8 set schema alter2;
alter text search parser alter1.prs set schema alter2;
alter text search configuration alter1.cfg set schema alter2;
alter text search template alter1.tmpl set schema alter2;
alter text search dictionary alter1.dict set schema alter2;

-- this should succeed because nothing is left in alter1
drop schema alter1;

insert into alter2.t1(f2) values(13);
insert into alter2.t1(f2) values(14);

select * from alter2.t1;

select * from alter2.v1;

select alter2.plus1(41);

-- clean up
drop schema alter2 cascade;

--
-- composite types
--

CREATE TYPE test_type AS (a int);
\d test_type

ALTER TYPE nosuchtype ADD ATTRIBUTE b text; -- fails

ALTER TYPE test_type ADD ATTRIBUTE b text;
\d test_type

ALTER TYPE test_type ADD ATTRIBUTE b text; -- fails

ALTER TYPE test_type ALTER ATTRIBUTE b SET DATA TYPE varchar;
\d test_type

ALTER TYPE test_type ALTER ATTRIBUTE b SET DATA TYPE integer;
\d test_type

ALTER TYPE test_type DROP ATTRIBUTE b;
\d test_type

ALTER TYPE test_type DROP ATTRIBUTE c; -- fails

ALTER TYPE test_type DROP ATTRIBUTE IF EXISTS c;

ALTER TYPE test_type DROP ATTRIBUTE a, ADD ATTRIBUTE d boolean;
\d test_type

ALTER TYPE test_type RENAME ATTRIBUTE a TO aa;
ALTER TYPE test_type RENAME ATTRIBUTE d TO dd;
\d test_type

DROP TYPE test_type;

CREATE TYPE test_type1 AS (a int, b text);
CREATE TABLE test_tbl1 (x int, y test_type1);
ALTER TYPE test_type1 ALTER ATTRIBUTE b TYPE varchar; -- fails

CREATE TYPE test_type2 AS (a int, b text);
CREATE TABLE test_tbl2 OF test_type2;
CREATE TABLE test_tbl2_subclass () INHERITS (test_tbl2);
\d test_type2
\d test_tbl2

ALTER TYPE test_type2 ADD ATTRIBUTE c text; -- fails
ALTER TYPE test_type2 ADD ATTRIBUTE c text CASCADE;
\d test_type2
\d test_tbl2

ALTER TYPE test_type2 ALTER ATTRIBUTE b TYPE varchar; -- fails
ALTER TYPE test_type2 ALTER ATTRIBUTE b TYPE varchar CASCADE;
\d test_type2
\d test_tbl2

ALTER TYPE test_type2 DROP ATTRIBUTE b; -- fails
ALTER TYPE test_type2 DROP ATTRIBUTE b CASCADE;
\d test_type2
\d test_tbl2

ALTER TYPE test_type2 RENAME ATTRIBUTE a TO aa; -- fails
ALTER TYPE test_type2 RENAME ATTRIBUTE a TO aa CASCADE;
\d test_type2
\d test_tbl2
\d test_tbl2_subclass

DROP TABLE test_tbl2_subclass;

-- This test isn't that interesting on its own, but the purpose is to leave
-- behind a table to test pg_upgrade with. The table has a composite type
-- column in it, and the composite type has a dropped attribute.
CREATE TYPE test_type3 AS (a int);
CREATE TABLE test_tbl3 (c) AS SELECT '(1)'::test_type3;
ALTER TYPE test_type3 DROP ATTRIBUTE a, ADD ATTRIBUTE b int;

CREATE TYPE test_type_empty AS ();
DROP TYPE test_type_empty;

--
-- typed tables: OF / NOT OF
--

CREATE TYPE tt_t0 AS (z inet, x int, y numeric(8,2));
ALTER TYPE tt_t0 DROP ATTRIBUTE z;
CREATE TABLE tt0 (x int NOT NULL, y numeric(8,2));	-- OK
CREATE TABLE tt1 (x int, y bigint);					-- wrong base type
CREATE TABLE tt2 (x int, y numeric(9,2));			-- wrong typmod
CREATE TABLE tt3 (y numeric(8,2), x int);			-- wrong column order
CREATE TABLE tt4 (x int);							-- too few columns
CREATE TABLE tt5 (x int, y numeric(8,2), z int);	-- too few columns
CREATE TABLE tt6 () INHERITS (tt0);					-- can't have a parent
CREATE TABLE tt7 (x int, q text, y numeric(8,2)) WITH OIDS;
ALTER TABLE tt7 DROP q;								-- OK

ALTER TABLE tt0 OF tt_t0;
ALTER TABLE tt1 OF tt_t0;
ALTER TABLE tt2 OF tt_t0;
ALTER TABLE tt3 OF tt_t0;
ALTER TABLE tt4 OF tt_t0;
ALTER TABLE tt5 OF tt_t0;
ALTER TABLE tt6 OF tt_t0;
ALTER TABLE tt7 OF tt_t0;

CREATE TYPE tt_t1 AS (x int, y numeric(8,2));
ALTER TABLE tt7 OF tt_t1;			-- reassign an already-typed table
ALTER TABLE tt7 NOT OF;
\d tt7

-- make sure we can drop a constraint on the parent but it remains on the child
CREATE TABLE test_drop_constr_parent (c text CHECK (c IS NOT NULL));
CREATE TABLE test_drop_constr_child () INHERITS (test_drop_constr_parent);
ALTER TABLE ONLY test_drop_constr_parent DROP CONSTRAINT "test_drop_constr_parent_c_check";
-- should fail
INSERT INTO test_drop_constr_child (c) VALUES (NULL);
DROP TABLE test_drop_constr_parent CASCADE;

--
-- IF EXISTS test
--
ALTER TABLE IF EXISTS tt8 ADD COLUMN f int;
ALTER TABLE IF EXISTS tt8 ADD CONSTRAINT xxx PRIMARY KEY(f);
ALTER TABLE IF EXISTS tt8 ADD CHECK (f BETWEEN 0 AND 10);
ALTER TABLE IF EXISTS tt8 ALTER COLUMN f SET DEFAULT 0;
ALTER TABLE IF EXISTS tt8 RENAME COLUMN f TO f1;
ALTER TABLE IF EXISTS tt8 SET SCHEMA alter2;

CREATE TABLE tt8(a int);
CREATE SCHEMA alter2;

ALTER TABLE IF EXISTS tt8 ADD COLUMN f int;
ALTER TABLE IF EXISTS tt8 ADD CONSTRAINT xxx PRIMARY KEY(f);
ALTER TABLE IF EXISTS tt8 ADD CHECK (f BETWEEN 0 AND 10);
ALTER TABLE IF EXISTS tt8 ALTER COLUMN f SET DEFAULT 0;
ALTER TABLE IF EXISTS tt8 RENAME COLUMN f TO f1;
ALTER TABLE IF EXISTS tt8 SET SCHEMA alter2;

\d alter2.tt8

DROP TABLE alter2.tt8;
DROP SCHEMA alter2;

-- Check that we map relation oids to filenodes and back correctly.  Only
-- display bad mappings so the test output doesn't change all the time.  A
-- filenode function call can return NULL for a relation dropped concurrently
-- with the call's surrounding query, so ignore a NULL mapped_oid for
-- relations that no longer exist after all calls finish.
CREATE TEMP TABLE filenode_mapping AS
SELECT
    oid, mapped_oid, reltablespace, relfilenode, relname
FROM pg_class,
    pg_filenode_relation(reltablespace, pg_relation_filenode(oid)) AS mapped_oid
WHERE relkind IN ('r', 'i', 'S', 't', 'm') AND mapped_oid IS DISTINCT FROM oid;

SELECT m.* FROM filenode_mapping m LEFT JOIN pg_class c ON c.oid = m.oid
WHERE c.oid IS NOT NULL OR m.mapped_oid IS NOT NULL;

-- Checks on creating and manipulation of user defined relations in
-- pg_catalog.
--
-- XXX: It would be useful to add checks around trying to manipulate
-- catalog tables, but that might have ugly consequences when run
-- against an existing server with allow_system_table_mods = on.

SHOW allow_system_table_mods;
-- disallowed because of search_path issues with pg_dump
CREATE TABLE pg_catalog.new_system_table();
-- instead create in public first, move to catalog
CREATE TABLE new_system_table(id serial primary key, othercol text);
ALTER TABLE new_system_table SET SCHEMA pg_catalog;

-- XXX: it's currently impossible to move relations out of pg_catalog
ALTER TABLE new_system_table SET SCHEMA public;
-- move back, will currently error out, already there
ALTER TABLE new_system_table SET SCHEMA pg_catalog;
ALTER TABLE new_system_table RENAME TO old_system_table;
CREATE INDEX old_system_table__othercol ON old_system_table (othercol);
INSERT INTO old_system_table(othercol) VALUES ('somedata'), ('otherdata');
UPDATE old_system_table SET id = -id;
DELETE FROM old_system_table WHERE othercol = 'somedata';
TRUNCATE old_system_table;
ALTER TABLE old_system_table DROP CONSTRAINT new_system_table_pkey;
ALTER TABLE old_system_table DROP COLUMN othercol;
DROP TABLE old_system_table;

-- set logged
CREATE UNLOGGED TABLE unlogged1(f1 SERIAL PRIMARY KEY, f2 TEXT);
-- check relpersistence of an unlogged table
SELECT relname, relkind, relpersistence FROM pg_class WHERE relname ~ '^unlogged1'
UNION ALL
SELECT 'toast table', t.relkind, t.relpersistence FROM pg_class r JOIN pg_class t ON t.oid = r.reltoastrelid WHERE r.relname ~ '^unlogged1'
UNION ALL
SELECT 'toast index', ri.relkind, ri.relpersistence FROM pg_class r join pg_class t ON t.oid = r.reltoastrelid JOIN pg_index i ON i.indrelid = t.oid JOIN pg_class ri ON ri.oid = i.indexrelid WHERE r.relname ~ '^unlogged1'
ORDER BY relname;
CREATE UNLOGGED TABLE unlogged2(f1 SERIAL PRIMARY KEY, f2 INTEGER REFERENCES unlogged1); -- foreign key
CREATE UNLOGGED TABLE unlogged3(f1 SERIAL PRIMARY KEY, f2 INTEGER REFERENCES unlogged3); -- self-referencing foreign key
ALTER TABLE unlogged3 SET LOGGED; -- skip self-referencing foreign key
ALTER TABLE unlogged2 SET LOGGED; -- fails because a foreign key to an unlogged table exists
ALTER TABLE unlogged1 SET LOGGED;
-- check relpersistence of an unlogged table after changing to permament
SELECT relname, relkind, relpersistence FROM pg_class WHERE relname ~ '^unlogged1'
UNION ALL
SELECT 'toast table', t.relkind, t.relpersistence FROM pg_class r JOIN pg_class t ON t.oid = r.reltoastrelid WHERE r.relname ~ '^unlogged1'
UNION ALL
SELECT 'toast index', ri.relkind, ri.relpersistence FROM pg_class r join pg_class t ON t.oid = r.reltoastrelid JOIN pg_index i ON i.indrelid = t.oid JOIN pg_class ri ON ri.oid = i.indexrelid WHERE r.relname ~ '^unlogged1'
ORDER BY relname;
ALTER TABLE unlogged1 SET LOGGED; -- silently do nothing
DROP TABLE unlogged3;
DROP TABLE unlogged2;
DROP TABLE unlogged1;
-- set unlogged
CREATE TABLE logged1(f1 SERIAL PRIMARY KEY, f2 TEXT);
-- check relpersistence of a permanent table
SELECT relname, relkind, relpersistence FROM pg_class WHERE relname ~ '^logged1'
UNION ALL
SELECT 'toast table', t.relkind, t.relpersistence FROM pg_class r JOIN pg_class t ON t.oid = r.reltoastrelid WHERE r.relname ~ '^logged1'
UNION ALL
SELECT 'toast index', ri.relkind, ri.relpersistence FROM pg_class r join pg_class t ON t.oid = r.reltoastrelid JOIN pg_index i ON i.indrelid = t.oid JOIN pg_class ri ON ri.oid = i.indexrelid WHERE r.relname ~ '^logged1'
ORDER BY relname;
CREATE TABLE logged2(f1 SERIAL PRIMARY KEY, f2 INTEGER REFERENCES logged1); -- foreign key
CREATE TABLE logged3(f1 SERIAL PRIMARY KEY, f2 INTEGER REFERENCES logged3); -- self-referencing foreign key
ALTER TABLE logged1 SET UNLOGGED; -- fails because a foreign key from a permanent table exists
ALTER TABLE logged3 SET UNLOGGED; -- skip self-referencing foreign key
ALTER TABLE logged2 SET UNLOGGED;
ALTER TABLE logged1 SET UNLOGGED;
-- check relpersistence of a permanent table after changing to unlogged
SELECT relname, relkind, relpersistence FROM pg_class WHERE relname ~ '^logged1'
UNION ALL
SELECT 'toast table', t.relkind, t.relpersistence FROM pg_class r JOIN pg_class t ON t.oid = r.reltoastrelid WHERE r.relname ~ '^logged1'
UNION ALL
SELECT 'toast index', ri.relkind, ri.relpersistence FROM pg_class r join pg_class t ON t.oid = r.reltoastrelid JOIN pg_index i ON i.indrelid = t.oid JOIN pg_class ri ON ri.oid = i.indexrelid WHERE r.relname ~ '^logged1'
ORDER BY relname;
ALTER TABLE logged1 SET UNLOGGED; -- silently do nothing
DROP TABLE logged3;
DROP TABLE logged2;
DROP TABLE logged1;<|MERGE_RESOLUTION|>--- conflicted
+++ resolved
@@ -1289,13 +1289,9 @@
         from pg_locks
         where transactionid = txid_current()::integer)
 and locktype = 'relation'
-<<<<<<< HEAD
-and relnamespace NOT IN (select oid from pg_namespace where nspname LIKE 'pg\_%')
-=======
 and relnamespace NOT IN (
 	select oid from pg_namespace
 	where nspname IN ('pg_catalog', 'pg_deparse'))
->>>>>>> b1a8fbd4
 and c.relname != 'my_locks'
 group by c.relname;
 
