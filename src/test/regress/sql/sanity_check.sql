--- conflicted
+++ resolved
@@ -5,11 +5,7 @@
 -- complete.  But skip TOAST relations (since they will have varying
 -- names depending on the current OID counter) as well as temp tables
 -- of other backends (to avoid timing-dependent behavior).  Also exclude
-<<<<<<< HEAD
--- the table used for the deparse test, as it might not be there at all.
-=======
 -- the schema used for the deparse test, as it might not be there at all.
->>>>>>> b1a8fbd4
 --
 
 -- temporarily disable fancy output, so catalog changes create less diff noise
@@ -17,12 +13,7 @@
 
 SELECT relname, relhasindex
    FROM pg_class c LEFT JOIN pg_namespace n ON n.oid = relnamespace
-<<<<<<< HEAD
-   WHERE relkind = 'r' AND (nspname ~ '^pg_temp_') IS NOT TRUE
-     AND relname <> 'deparse_test_commands'
-=======
    WHERE relkind = 'r' AND (nspname ~ '^pg_temp_' OR nspname ~ '^pg_deparse') IS NOT TRUE
->>>>>>> b1a8fbd4
    ORDER BY relname;
 
 -- restore normal output mode
