--- conflicted
+++ resolved
@@ -64,11 +64,7 @@
 			 bool is_internal,
 			 bool if_not_exists);
 
-<<<<<<< HEAD
-extern Oid index_constraint_create(Relation heapRelation,
-=======
 extern ObjectAddress index_constraint_create(Relation heapRelation,
->>>>>>> b1a8fbd4
 						Oid indexRelationId,
 						IndexInfo *indexInfo,
 						const char *constraintName,
