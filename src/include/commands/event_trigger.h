--- conflicted
+++ resolved
@@ -17,11 +17,7 @@
 #include "catalog/objectaddress.h"
 #include "catalog/pg_event_trigger.h"
 #include "nodes/parsenodes.h"
-<<<<<<< HEAD
-#include "utils/aclchk.h"
-=======
 #include "utils/aclchk_internal.h"
->>>>>>> b1a8fbd4
 
 typedef struct EventTriggerData
 {
@@ -65,17 +61,6 @@
 extern void EventTriggerSQLDropAddObject(const ObjectAddress *object,
 							 bool original, bool normal);
 
-<<<<<<< HEAD
-extern void EventTriggerStashCommand(ObjectAddress address,
-						 ObjectAddress *secondaryObject, Node *parsetree);
-extern void EventTriggerInhibitCommandCollection(void);
-extern void EventTriggerUndoInhibitCommandCollection(void);
-
-extern void EventTriggerAlterTableStart(Node *parsetree);
-extern void EventTriggerAlterTableRelid(Oid objectId);
-extern void EventTriggerAlterTableStashSubcmd(Node *subcmd, Oid relid,
-								  AttrNumber attnum, Oid newoid);
-=======
 extern void EventTriggerInhibitCommandCollection(void);
 extern void EventTriggerUndoInhibitCommandCollection(void);
 
@@ -86,7 +71,6 @@
 extern void EventTriggerAlterTableRelid(Oid objectId);
 extern void EventTriggerAlterTableStashSubcmd(Node *subcmd, Oid relid,
 								  ObjectAddress address);
->>>>>>> b1a8fbd4
 extern void EventTriggerAlterTableEnd(void);
 
 extern void EventTriggerStashGrant(InternalGrant *istmt);
@@ -94,11 +78,8 @@
 							List *operators, List *procedures);
 extern void EventTriggerStashCreateOpClass(CreateOpClassStmt *stmt, Oid opcoid,
 							   List *operators, List *procedures);
-<<<<<<< HEAD
-=======
 extern void EventTriggerStashAlterTSConfig(AlterTSConfigurationStmt *stmt,
 							   Oid cfgId, Oid *dicts, int ndicts);
->>>>>>> b1a8fbd4
 extern void EventTriggerStashAlterDefPrivs(AlterDefaultPrivilegesStmt *stmt);
 
 #endif   /* EVENT_TRIGGER_H */